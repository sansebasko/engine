--- conflicted
+++ resolved
@@ -22,13 +22,7 @@
 // VBOattrib describes one attribute of an OpenGL Vertex Buffer Object.
 type VBOattrib struct {
 	Name     string // Name of of the attribute
-<<<<<<< HEAD
-	ItemSize int32  // Number of elements for each item (1,2,3 or 4)
-	Stride   int32  // Specifies the byte offset between consecutive attributes
-	Offset   uint32 // Byte offset of this attribute from the start of the buffer
-=======
 	ItemSize int32  // Number of elements
->>>>>>> bac84a66
 }
 
 // NewVBO creates and returns a pointer to a new OpenGL Vertex Buffer Object.
@@ -49,13 +43,7 @@
 	vbo.attribs = make([]VBOattrib, 0)
 }
 
-<<<<<<< HEAD
-// AddAttrib adds a new attribute to this VBO with the specified item size (1,2,3 or 4)
-// The attribute stride and offset are set to 0.
-// Use AddAttribEx to specify the stride and offset
-=======
 // AddAttrib adds a new attribute to the VBO.
->>>>>>> bac84a66
 func (vbo *VBO) AddAttrib(name string, itemSize int32) *VBO {
 
 	vbo.attribs = append(vbo.attribs, VBOattrib{
@@ -65,24 +53,8 @@
 	return vbo
 }
 
-<<<<<<< HEAD
-func (vbo *VBO) AddAttribEx(name string, itemSize, stride int32, offset uint32) *VBO {
-
-	vbo.attribs = append(vbo.attribs, VBOattrib{
-		Name:     name,
-		ItemSize: itemSize,
-		Stride:   stride,
-		Offset:   offset,
-	})
-	return vbo
-}
-
-// Attrib finds and returns pointer the attribute with the specified name
-// or nil if not found
-=======
 // Attrib finds and returns a pointer to the VBO attribute with the specified name.
 // Returns nil if not found.
->>>>>>> bac84a66
 func (vbo *VBO) Attrib(name string) *VBOattrib {
 
 	for _, attr := range vbo.attribs {
@@ -200,15 +172,12 @@
 	if vbo.gs == nil {
 		vbo.handle = gs.GenBuffer()
 		gs.BindBuffer(ARRAY_BUFFER, vbo.handle)
-<<<<<<< HEAD
-=======
 		// Calculates stride size
 		strideSize := vbo.StrideSize()
 		// For each attribute
 		var items uint32
 		var offset uint32
 		elsize := int32(unsafe.Sizeof(float32(0)))
->>>>>>> bac84a66
 		for _, attrib := range vbo.attribs {
 			// Get attribute location in the current program
 			loc := gs.prog.GetAttribLocation(attrib.Name)
@@ -217,13 +186,9 @@
 			}
 			// Enables attribute and sets its stride and offset in the buffer
 			gs.EnableVertexAttribArray(uint32(loc))
-<<<<<<< HEAD
-			gs.VertexAttribPointer(uint32(loc), attrib.ItemSize, FLOAT, false, attrib.Stride, attrib.Offset)
-=======
 			gs.VertexAttribPointer(uint32(loc), attrib.ItemSize, FLOAT, false, int32(strideSize), offset)
 			items += uint32(attrib.ItemSize)
 			offset = uint32(elsize) * items
->>>>>>> bac84a66
 		}
 		vbo.gs = gs // this indicates that the vbo was initialized
 	}
